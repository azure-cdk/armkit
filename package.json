--- conflicted
+++ resolved
@@ -20,11 +20,8 @@
     "packages": [
       "packages/*",
       "packages/@armkit/*",
-<<<<<<< HEAD
-      "packages/schema-generator/*"
-=======
+      "packages/schema-generator/*",
       "examples/*"
->>>>>>> a9f833c6
     ]
   },
   "devDependencies": {
